pdDialogue = {}

function pdDialogue.wrap(lines, width, font)
    -- lines: array of strings
    -- width: width to limit text (in pixels)
    -- font: optional, will get current font if not provided
    if font == nil then
        font = playdate.graphics.getFont()
    end

    local result = {}
    for _, line in ipairs(lines) do
        local currentWidth = 0
        local currentLine = ""
        if line == "" then
            -- Insert blank lines without processing
            table.insert(result, line)
        elseif font:getTextWidth(line) <= width then
            -- Insert short enough lines without processing
            table.insert(result, line)
        else
            -- Iterate through every word (split by whitespace) in the line
            for word in line:gmatch("%S+") do
                local wordWidth = font:getTextWidth(word)
                if currentWidth == 0 then
                    -- If current line is empty, set to word
                    currentWidth = wordWidth
                    currentLine = word
                else
                    -- If not, concatonate the strings and get width
                    local newLine = currentLine .. " " .. word
                    local newWidth = font:getTextWidth(newLine)
                    if newWidth >= width then
                        table.insert(result, currentLine)
                        currentWidth = wordWidth
                        currentLine = word
                    else
                        currentWidth = newWidth
                        currentLine = newLine
                    end
                end
            end
            -- If line is complete and currentLine is not empty, add to result
            if currentWidth ~= 0 then
                table.insert(result, currentLine)
            end
        end
    end
    return result
end

function pdDialogue.window(text, start_index, height, font)
    -- lines: array of strings (pre-wrapped)
    -- start_index: row index to start window
    -- rows: number of rows to render
    local result = {text[start_index]}
    if font == nil then
        font = playdate.graphics.getFont()
    end
    -- Subtract one because we start with 1 row
    local rows = pdDialogue.getRows(height, font) - 1
    for index = 1, rows do
        -- Check if index is out of range of the text
        if start_index + index > #text then
            break
        end

        table.insert(result, text[start_index + index])
    end
    -- Return a single string
    return table.concat(result, "\n")
end

function pdDialogue.paginate(lines, height, font)
    -- lines: array of strings (pre-wrapped)
    -- height: height to limit text (in pixels)
    -- font: optional, will get current font if not provided
    local result = {}
    local currentLine = {}
    if font == nil then
        font = playdate.graphics.getFont()
    end
    local rows = pdDialogue.getRows(height, font)
    for _, line in ipairs(lines) do
        if line == "" then
            -- If line is empty and currentLine has text...
            if #currentLine ~= 0 then
                -- Merge currentLine and add to result
                table.insert(result, table.concat(currentLine, "\n"))
                currentLine = {}
            end
        else
            -- If over row count...
            if #currentLine >= rows then
                -- Concat currentLine, add to result, and start new line
                table.insert(result, table.concat(currentLine, "\n"))
                currentLine = {line}
            else
                table.insert(currentLine, line)
            end
        end
    end
    -- If all lines are complete and currentLine is not empty, add to result
    if #currentLine ~= 0 then
        table.insert(result, table.concat(currentLine, "\n"))
        currentLine = {}
    end
    return result
end

function pdDialogue.process(text, width, height, font)
    -- lines: array of strings (pre-wrapped)
    -- width: width to limit text (in pixels)
    -- height: height to limit text (in pixels)
    local lines = {}
    if font == nil then
        font = playdate.graphics.getFont()
    end

    -- Split newlines in text
    for line in text:gmatch("([^\n]*)\n?") do
        table.insert(lines, line)
    end
    local wrapped = pdDialogue.wrap(lines, width, font)
    local paginated = pdDialogue.paginate(wrapped, height, font)
    return paginated
end

function pdDialogue.getRows(height, font)
    if font == nil then
        font = playdate.graphics.getFont()
    end
    local leading = font:getLeading()
    -- Use integer division
    return height // (font:getHeight() + leading)
end

function pdDialogue.getRowsf(height, font)
    if font == nil then
        font = playdate.graphics.getFont()
    end
    local leading = font:getLeading()
    return height / (font:getHeight() + leading)
end

DialogueBox = {}
class("DialogueBox").extends()

function DialogueBox.buttonPrompt(x, y)
    playdate.graphics.drawText("Ⓐ", x, y)
end

function DialogueBox.arrowPrompt(x, y, color)
    playdate.graphics.setColor(color or playdate.graphics.kColorBlack)
    playdate.graphics.fillTriangle(
        x, y,
        x + 5, y + 5,
        x + 10, y
    )
end

function DialogueBox:init(text, width, height, padding, font)
    DialogueBox.super.init(self)
    self.speed = 0.5 -- char per frame
    self.padding = padding or 0
    self.width = width
    self.height = height
    self.font = font
    self.line_complete = false
    self.dialogue_complete = false

    self:setText(text)
end

function DialogueBox:setText(text)
    self.text = text
<<<<<<< HEAD
    self.pages = pdDialogue.process(text, self.width - self.padding, self.height - self.padding, self.font)
=======
    self.pages = pdDialogue.process(text, self.width - self.padding, self.height - self.padding)
>>>>>>> 78b0cc8b
    self:restartDialogue()
end

function DialogueBox:getText()
    return self.text
end

function DialogueBox:setPages(pages)
    self.pages = pages
    self:restartDialogue()
end

function DialogueBox:getPages()
    return self.pages
end

function DialogueBox:setWidth(width)
    self.width = width
    self:setText(self.text)
end

function DialogueBox:getWidth()
    return self.width
end

function DialogueBox:setHeight(height)
    self.height = height
    self:setText(self.text)
end

function DialogueBox:getHeight()
    return self.height
end

function DialogueBox:setPadding(padding)
    self.padding = padding
    self:setText(self.text)
end

function DialogueBox:getPadding()
    return self.padding
end

function DialogueBox:setFont(font)
    self.font = font
end

function DialogueBox:getFont()
    return self.font
end

function DialogueBox:setNineSlice(nineSlice)
    self.nineSlice = nineSlice
end

function DialogueBox:getNineSlice()
    return self.nineSlice
end

function DialogueBox:setSpeed(speed)
    self.speed = speed
end

function DialogueBox:getSpeed()
    return self.speed
end

function DialogueBox:restartDialogue()
    self.currentPage = 1
    self.currentChar = 1
    self.line_complete = false
    self.dialogue_complete = false
end

function DialogueBox:finishDialogue()
    self.currentPage = #self.pages
    self:finishLine()
end

function DialogueBox:restartLine()
    self.currentChar = 1
    self.line_complete = false
    self.dialogue_complete = false
end

function DialogueBox:finishLine()
    self.currentChar = #self.pages[self.currentPage]
    self.line_complete = true
    self.dialogue_complete = self.currentPage == #self.pages
end

function DialogueBox:previousPage()
    if self.currentPage - 1 >= 1 then
        self.currentPage -= 1
        self:restartLine()
    end
end

function DialogueBox:nextPage()
    if self.currentPage + 1 <= #self.pages then
        self.currentPage += 1
        self:restartLine()
    end
end

function DialogueBox:drawBackground(x, y)
    if self.nineSlice ~= nil then
        self.nineSlice:drawInRect(x, y, self.width, self.height)
    else
        playdate.graphics.setColor(playdate.graphics.kColorWhite)
        playdate.graphics.fillRect(x, y, self.width, self.height)
        playdate.graphics.setColor(playdate.graphics.kColorBlack)
        playdate.graphics.drawRect(x, y, self.width, self.height)
    end
end

function DialogueBox:drawText(x, y, text)
    if self.font ~= nil then
        self.font:drawText(text, x, y)
    else
<<<<<<< HEAD
        playdate.graphics.drawText(text, x, y)
=======
        playdate.graphics.drawTextAligned(text, x, y)
>>>>>>> 78b0cc8b
    end
end

function DialogueBox:drawPrompt(x, y)
    DialogueBox.buttonPrompt(x + self.width - 20, y + self.height - 20)
end

function DialogueBox:draw(x, y)
    local currentText = self.pages[self.currentPage]
    if not self.line_complete then
        currentText = currentText:sub(1, math.floor(self.currentChar))
    end
    self:drawBackground(x, y)
    self:drawText(x + self.padding // 2, y + self.padding // 2, currentText)
    if self.line_complete then
        self:drawPrompt(x, y)
    end
end

function DialogueBox:onPageComplete()
    -- Override by user
end

function DialogueBox:onDialogueComplete()
    -- Override by user
end

function DialogueBox:update()
    local pageLength = #self.pages[self.currentPage]
    self.currentChar += self.speed
    if self.currentChar > pageLength then
        self.currentChar = pageLength
    end

    local previous_line_complete = self.line_complete
    local previous_dialogue_complete = self.dialogue_complete
    self.line_complete = self.currentChar == pageLength
    self.dialogue_complete = self.currentPage == #self.pages

    if previous_line_complete ~= self.line_complete then
        self:onPageComplete()
    end
    if previous_dialogue_complete ~= self.dialogue_complete then
        self:onDialogueComplete()
    end
end<|MERGE_RESOLUTION|>--- conflicted
+++ resolved
@@ -174,11 +174,7 @@
 
 function DialogueBox:setText(text)
     self.text = text
-<<<<<<< HEAD
-    self.pages = pdDialogue.process(text, self.width - self.padding, self.height - self.padding, self.font)
-=======
-    self.pages = pdDialogue.process(text, self.width - self.padding, self.height - self.padding)
->>>>>>> 78b0cc8b
+    self.pages = pdDialogue.process(text, self.width - self.padding - self.padding, self.height - self.padding, self.font)
     self:restartDialogue()
 end
 
@@ -299,11 +295,7 @@
     if self.font ~= nil then
         self.font:drawText(text, x, y)
     else
-<<<<<<< HEAD
         playdate.graphics.drawText(text, x, y)
-=======
-        playdate.graphics.drawTextAligned(text, x, y)
->>>>>>> 78b0cc8b
     end
 end
 
